import { useState, useCallback, useRef, useEffect } from 'react'
import { useTranslation } from 'react-i18next'
import { Tool } from '@/types'
import { ChevronDown, ChevronRight, Play, Loader, Edit, Check } from '@/components/icons/LucideIcons'
import { callTool, ToolCallResult, updateToolDescription } from '@/services/toolService'
import { useSettingsData } from '@/hooks/useSettingsData'
import { Switch } from './ToggleGroup'
import DynamicForm from './DynamicForm'
import ToolResult from './ToolResult'

interface ToolCardProps {
  server: string
  tool: Tool
  onToggle?: (toolName: string, enabled: boolean) => void
  onDescriptionUpdate?: (toolName: string, description: string) => void
}

// Helper to check for "empty" values
function isEmptyValue(value: any): boolean {
  if (value == null) return true; // null or undefined
  if (typeof value === 'string') return value.trim() === '';
  if (Array.isArray(value)) return value.length === 0;
  if (typeof value === 'object') return Object.keys(value).length === 0;
  return false;
}

const ToolCard = ({ tool, server, onToggle, onDescriptionUpdate }: ToolCardProps) => {
  const { t } = useTranslation()
  const { nameSeparator } = useSettingsData()
  const [isExpanded, setIsExpanded] = useState(false)
  const [showRunForm, setShowRunForm] = useState(false)
  const [isRunning, setIsRunning] = useState(false)
  const [result, setResult] = useState<ToolCallResult | null>(null)
  const [isEditingDescription, setIsEditingDescription] = useState(false)
  const [customDescription, setCustomDescription] = useState(tool.description || '')
  const descriptionInputRef = useRef<HTMLInputElement>(null)
  const descriptionTextRef = useRef<HTMLSpanElement>(null)
  const [textWidth, setTextWidth] = useState<number>(0)

  // Focus the input when editing mode is activated
  useEffect(() => {
    if (isEditingDescription && descriptionInputRef.current) {
      descriptionInputRef.current.focus()
      // Set input width to match text width
      if (textWidth > 0) {
        descriptionInputRef.current.style.width = `${textWidth + 20}px` // Add some padding
      }
    }
  }, [isEditingDescription, textWidth])

  // Measure text width when not editing
  useEffect(() => {
    if (!isEditingDescription && descriptionTextRef.current) {
      setTextWidth(descriptionTextRef.current.offsetWidth)
    }
  }, [isEditingDescription, customDescription])

  // Generate a unique key for localStorage based on tool name and server
  const getStorageKey = useCallback(() => {
    return `mcphub_tool_form_${server ? `${server}_` : ''}${tool.name}`
  }, [tool.name, server])

  // Clear form data from localStorage
  const clearStoredFormData = useCallback(() => {
    localStorage.removeItem(getStorageKey())
  }, [getStorageKey])

  const handleToggle = (enabled: boolean) => {
    if (onToggle) {
      onToggle(tool.name, enabled)
    }
  }

  const handleDescriptionEdit = () => {
    setIsEditingDescription(true)
  }

  const handleDescriptionSave = async () => {
    try {
      const result = await updateToolDescription(server, tool.name, customDescription)
      if (result.success) {
        setIsEditingDescription(false)
        if (onDescriptionUpdate) {
          onDescriptionUpdate(tool.name, customDescription)
        }
      } else {
        // Revert on error
        setCustomDescription(tool.description || '')
        console.error('Failed to update tool description:', result.error)
      }
    } catch (error) {
      console.error('Error updating tool description:', error)
      setCustomDescription(tool.description || '')
      setIsEditingDescription(false)
    }
  }

  const handleDescriptionChange = (e: React.ChangeEvent<HTMLInputElement>) => {
    setCustomDescription(e.target.value)
  }

  const handleDescriptionKeyDown = (e: React.KeyboardEvent<HTMLInputElement>) => {
    if (e.key === 'Enter') {
      handleDescriptionSave()
    } else if (e.key === 'Escape') {
      setCustomDescription(tool.description || '')
      setIsEditingDescription(false)
    }
  }

  const handleRunTool = async (arguments_: Record<string, any>) => {
    setIsRunning(true)
    try {
      // filter empty values
      arguments_ = Object.fromEntries(Object.entries(arguments_).filter(([_, v]) => !isEmptyValue(v)))
      const result = await callTool({
        toolName: tool.name,
        arguments: arguments_,
      }, server)

      setResult(result)
      // Clear form data on successful submission
      // clearStoredFormData()
    } catch (error) {
      setResult({
        success: false,
        error: error instanceof Error ? error.message : 'Unknown error occurred',
      })
    } finally {
      setIsRunning(false)
    }
  }

  const handleCancelRun = () => {
    setShowRunForm(false)
    // Clear form data when cancelled
    clearStoredFormData()
    setResult(null)
  }

  const handleCloseResult = () => {
    setResult(null)
  }

  return (
    <div className="bg-white border border-gray-200 shadow rounded-lg p-4 mb-4">
      <div className="flex flex-col sm:flex-row sm:justify-between sm:items-start gap-2 sm:gap-0 cursor-pointer"
        onClick={() => setIsExpanded(!isExpanded)}
      >
<<<<<<< HEAD
        <div className="flex-1 min-w-0">
          <h3 className="text-base sm:text-lg font-medium text-gray-900 dark:text-white break-words">
            {tool.name.replace(server + '-', '')}
            <span className="ml-2 text-xs sm:text-sm font-normal text-gray-600 dark:text-gray-400 inline-flex items-center flex-wrap">
=======
        <div className="flex-1">
          <h3 className="text-lg font-medium text-gray-900">
            {tool.name.replace(server + nameSeparator, '')}
            <span className="ml-2 text-sm font-normal text-gray-600 inline-flex items-center">
>>>>>>> ff797b4a
              {isEditingDescription ? (
                <>
                  <input
                    ref={descriptionInputRef}
                    type="text"
                    className="px-2 py-1 border border-blue-300 rounded bg-white text-sm focus:outline-none form-input"
                    value={customDescription}
                    onChange={handleDescriptionChange}
                    onKeyDown={handleDescriptionKeyDown}
                    onClick={(e) => e.stopPropagation()}
                    style={{
                      minWidth: '100px',
                      width: textWidth > 0 ? `${textWidth + 20}px` : 'auto'
                    }}
                  />
                  <button
                    className="ml-2 p-1 text-green-600 hover:text-green-800 cursor-pointer transition-colors"
                    onClick={(e) => {
                      e.stopPropagation()
                      handleDescriptionSave()
                    }}
                  >
                    <Check size={16} />
                  </button>
                </>
              ) : (
                <>
                  <span ref={descriptionTextRef}>{customDescription || t('tool.noDescription')}</span>
                  <button
                    className="ml-2 p-1 text-gray-500 hover:text-blue-600 cursor-pointer transition-colors"
                    onClick={(e) => {
                      e.stopPropagation()
                      handleDescriptionEdit()
                    }}
                  >
                    <Edit size={14} />
                  </button>
                </>
              )}
            </span>
          </h3>
        </div>
        <div className="flex items-center space-x-2">
          <div
            className="flex items-center space-x-2"
            onClick={(e) => e.stopPropagation()}
          >
            <Switch
              checked={tool.enabled ?? true}
              onCheckedChange={handleToggle}
              disabled={isRunning}
            />
          </div>
          <button
            onClick={(e) => {
              e.stopPropagation()
              setIsExpanded(true) // Ensure card is expanded when showing run form
              setShowRunForm(true)
            }}
            className="flex items-center space-x-1 px-3 py-1 text-sm text-blue-600 bg-blue-50 hover:bg-blue-100 rounded-md transition-colors btn-primary"
            disabled={isRunning || !tool.enabled}
          >
            {isRunning ? (
              <Loader size={14} className="animate-spin" />
            ) : (
              <Play size={14} />
            )}
            <span>{isRunning ? t('tool.running') : t('tool.run')}</span>
          </button>
          <button className="text-gray-400 hover:text-gray-600">
            {isExpanded ? <ChevronDown size={18} /> : <ChevronRight size={18} />}
          </button>
        </div>
      </div>

      {isExpanded && (
        <div className="mt-4 space-y-4">
          {/* Schema Display */}
          {!showRunForm && (
            <div className="bg-gray-50 rounded p-3 border border-gray-300">
              <h4 className="text-sm font-medium text-gray-900 mb-2">{t('tool.inputSchema')}</h4>
              <pre className="text-xs text-gray-600 overflow-auto">
                {JSON.stringify(tool.inputSchema, null, 2)}
              </pre>
            </div>
          )}

          {/* Run Form */}
          {showRunForm && (
            <div className="border border-gray-300 rounded-lg p-4">
              <DynamicForm
                schema={tool.inputSchema || { type: 'object' }}
                onSubmit={handleRunTool}
                onCancel={handleCancelRun}
                loading={isRunning}
                storageKey={getStorageKey()}
                title={t('tool.runToolWithName', { name: tool.name.replace(server + nameSeparator, '') })}
              />
              {/* Tool Result */}
              {result && (
                <div className="mt-4">
                  <ToolResult result={result} onClose={handleCloseResult} />
                </div>
              )}
            </div>
          )}


        </div>
      )}
    </div>
  )
}

export default ToolCard<|MERGE_RESOLUTION|>--- conflicted
+++ resolved
@@ -147,17 +147,10 @@
       <div className="flex flex-col sm:flex-row sm:justify-between sm:items-start gap-2 sm:gap-0 cursor-pointer"
         onClick={() => setIsExpanded(!isExpanded)}
       >
-<<<<<<< HEAD
         <div className="flex-1 min-w-0">
           <h3 className="text-base sm:text-lg font-medium text-gray-900 dark:text-white break-words">
-            {tool.name.replace(server + '-', '')}
+            {tool.name.replace(server + nameSeparator, '')}
             <span className="ml-2 text-xs sm:text-sm font-normal text-gray-600 dark:text-gray-400 inline-flex items-center flex-wrap">
-=======
-        <div className="flex-1">
-          <h3 className="text-lg font-medium text-gray-900">
-            {tool.name.replace(server + nameSeparator, '')}
-            <span className="ml-2 text-sm font-normal text-gray-600 inline-flex items-center">
->>>>>>> ff797b4a
               {isEditingDescription ? (
                 <>
                   <input
