--- conflicted
+++ resolved
@@ -66,14 +66,6 @@
       },
     };
 
-<<<<<<< HEAD
-    jwt.sign(
-      payload,
-      JWT_SECRET,
-      { expiresIn: TOKEN_EXPIRY },
-      (err: Error | null, token: string | undefined) => {
-        if (err) throw err;
-=======
     // Check if user is admin with default password
     const version = getPackageVersion();
     const isUsingDefaultPassword =
@@ -81,7 +73,6 @@
 
     jwt.sign(payload, JWT_SECRET, { expiresIn: TOKEN_EXPIRY }, (err, token) => {
       if (err) throw err;
->>>>>>> ff797b4a
       res.json({
         success: true,
         message: t('api.success.login_successful'),
